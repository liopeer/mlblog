<p align="center">
  <img src="https://github.com/liopeer/mlblog/actions/workflows/format_ruff.yaml/badge.svg" alt="Ruff Formatter"/>
  <img src="https://github.com/liopeer/mlblog/actions/workflows/format_julia.yaml/badge.svg" alt="Julia Formatter"/>
</p>

<h1 align="center">Lio's ML Blog</h1>
<p align="center">
  <em>A learning journal on machine learning, data science, and programming.</em>
</p>

---

## 🚀 Quick Start

### Clone with Submodules

```bash
git clone --recurse-submodules https://github.com/liopeer/mlblog.git
```

If you already cloned without `--recurse-submodules`, initialize submodules with:
```bash
git submodule update --init --recursive
```

### Pull Latest Changes (including submodules)

```bash
git pull --recurse-submodules
git submodule update --remote
```

---

## 🗂️ Submodules & Forks

This repo uses [git submodules](https://git-scm.com/book/en/v2/Git-Tools-Submodules) for themes and dependencies.

- **Personal fork (e.g., PaperMod):**  
  - `origin` points to your fork.
  - `upstream` points to the original repo.
- **External submodules:**  
  - Only `origin` (the main repo) is needed.

**Check remotes:**
```bash
git remote -v
```

**For submodules that are forks:**
```bash
cd themes/PaperMod
git remote add upstream https://github.com/adityatelange/PaperMod.git  # if not already set
git fetch upstream
```

---

## 🔄 Updating Submodules

**Update all submodules to latest remote:**
```bash
git submodule update --remote
```

**For a forked submodule (e.g., PaperMod):**
```bash
cd themes/PaperMod
git fetch upstream
git checkout master
git merge upstream/master
git push origin master
```

**For external submodules:**
```bash
cd path/to/submodule
git checkout master
git pull origin master
```

---

## 🛠️ Installing Hugo

```bash
brew install hugo
```

---

## ✍️ Creating New Content

```bash
hugo new content content/posts/YYYY-MM-DD_<post-name>/index.md
```

<<<<<<< HEAD
## Including Source Files (Jupyter Notebooks & Python Scripts)

### Jupyter Notebooks
=======
---

## 📓 Including Jupyter Notebooks
>>>>>>> dc432312

```hugo
{{% ipynb notebook="<notebook-name>.ipynb" %}}
```
or for Julia:
```hugo
{{% ipynb_julia notebook="<notebook-name>.ipynb" %}}
```

<<<<<<< HEAD
### Python Scripts

You can include Python scripts in your posts using custom shortcodes:

- **Download only:**
  ```hugo
  {{< py_script_downloadonly script="myscript.py" >}}
  ```

- **Download and display inline:**
  ```hugo
  {{< py_script script="myscript.py" >}}
  ```

Make sure the script is added as a [Page Resource](https://gohugo.io/content-management/page-resources/) (e.g., placed in the same folder as your post's `index.md`).

## Building
=======
---

## 🏗️ Building the Site

>>>>>>> dc432312
```bash
hugo
```
To include drafts:
```bash
hugo -D
```

---

## 🔥 Local Development

```bash
hugo server
```

---

## 🧭 Tips for Working with Forks & Upstreams

1. **Check remotes:**  
   `git remote -v`  
   - `origin` should be your fork.
   - `upstream` should be the original repo (for forked submodules).

2. **Fetch all remotes:**  
   `git fetch --all`

3. **Switch to master/main:**  
   `git checkout master`

4. **Check tracking branch:**  
   `git branch -vv`

5. **Set upstream if needed:**  
   `git branch --set-upstream-to=origin/master`

6. **Merge upstream changes:**  
   `git merge upstream/master`

7. **Push to your fork:**  
   `git push`

---

## 📚 Resources

- [Git Submodules Guide](https://git-scm.com/book/en/v2/Git-Tools-Submodules)
- [Hugo Documentation](https://gohugo.io/documentation/)<|MERGE_RESOLUTION|>--- conflicted
+++ resolved
@@ -95,15 +95,9 @@
 hugo new content content/posts/YYYY-MM-DD_<post-name>/index.md
 ```
 
-<<<<<<< HEAD
 ## Including Source Files (Jupyter Notebooks & Python Scripts)
 
 ### Jupyter Notebooks
-=======
----
-
-## 📓 Including Jupyter Notebooks
->>>>>>> dc432312
 
 ```hugo
 {{% ipynb notebook="<notebook-name>.ipynb" %}}
@@ -113,7 +107,6 @@
 {{% ipynb_julia notebook="<notebook-name>.ipynb" %}}
 ```
 
-<<<<<<< HEAD
 ### Python Scripts
 
 You can include Python scripts in your posts using custom shortcodes:
@@ -130,13 +123,24 @@
 
 Make sure the script is added as a [Page Resource](https://gohugo.io/content-management/page-resources/) (e.g., placed in the same folder as your post's `index.md`).
 
-## Building
-=======
----
+### Python Scripts
+
+You can include Python scripts in your posts using custom shortcodes:
+
+- **Download only:**
+  ```hugo
+  {{< py_script_downloadonly script="myscript.py" >}}
+  ```
+
+- **Download and display inline:**
+  ```hugo
+  {{< py_script script="myscript.py" >}}
+  ```
+
+Make sure the script is added as a [Page Resource](https://gohugo.io/content-management/page-resources/) (e.g., placed in the same folder as your post's `index.md`).
 
 ## 🏗️ Building the Site
 
->>>>>>> dc432312
 ```bash
 hugo
 ```
